--- conflicted
+++ resolved
@@ -24,11 +24,8 @@
 
 DIRS += json
 DIRS += utils
-<<<<<<< HEAD
 DIRS += hostfs
-=======
 DIRS += ext2
->>>>>>> 670d9df9
 DIRS += host
 DIRS += target
 DIRS += kernel
