--- conflicted
+++ resolved
@@ -42,11 +42,8 @@
 #include <myst/fs.h>
 #include <myst/fsgs.h>
 #include <myst/gcov.h>
-<<<<<<< HEAD
 #include <myst/hostfs.h>
-=======
 #include <myst/hex.h>
->>>>>>> 670d9df9
 #include <myst/id.h>
 #include <myst/initfini.h>
 #include <myst/inotifydev.h>
@@ -1270,74 +1267,6 @@
     return ret;
 }
 
-<<<<<<< HEAD
-long myst_syscall_mount(
-    const char* source,
-    const char* target,
-    const char* filesystemtype,
-    unsigned long mountflags,
-    const void* data)
-{
-    long ret = 0;
-    myst_fs_t* fs = NULL;
-
-    if (!source || !target || !filesystemtype)
-        ERAISE(-EINVAL);
-
-    /* only "ramfs" is supported */
-    if (strcmp(filesystemtype, "ramfs") == 0)
-    {
-        /* these arguments should be zero and null */
-        if (mountflags || data)
-            ERAISE(-EINVAL);
-
-        /* create a new ramfs instance */
-        ECHECK(myst_init_ramfs(&fs));
-
-        /* perform the mount */
-        ECHECK(myst_mount(fs, source, target));
-
-        /* load the rootfs */
-        ECHECK(myst_cpio_unpack(source, target));
-    }
-#ifdef MYST_ENABLE_HOSTFS
-    else if (strcmp(filesystemtype, "hostfs") == 0)
-    {
-        /* these arguments should be zero and null */
-        if (mountflags || data)
-            ERAISE(-EINVAL);
-
-        /* create a new ramfs instance */
-        ECHECK(myst_init_hostfs(&fs));
-
-        /* perform the mount */
-        ECHECK(myst_mount(fs, source, target));
-    }
-#endif
-    else
-    {
-        ERAISE(-ENOTSUP);
-    }
-
-done:
-    return ret;
-}
-
-long myst_syscall_umount2(const char* target, int flags)
-{
-    long ret = 0;
-
-    if (!target || flags != 0)
-        ERAISE(-EINVAL);
-
-    ECHECK(myst_umount(target));
-
-done:
-    return ret;
-}
-
-=======
->>>>>>> 670d9df9
 long myst_syscall_pipe2(int pipefd[2], int flags)
 {
     int ret = 0;
